\name{AmbergRegister}
\alias{AmbergRegister}
\title{Register two triangular meshes based on smooth deformation.}
\usage{
  AmbergRegister(mesh1, mesh2, lm1 = NULL, lm2 = NULL,
    k = 1, lambda = 1, iterations = 15, rho = pi/2,
    dist = 2, border = FALSE, smooth = TRUE, smoothit = 1,
    smoothtype = "t", tol = 1e-04, useiter = TRUE,
    minclost = 50, distinc = 1, scale = TRUE, icp = NULL,
<<<<<<< HEAD
    cores = detectCores())
=======
    cores = 1)
>>>>>>> 3cc1f248
}
\arguments{
  \item{mesh1}{reference mesh: triangular mesh of class
  "mesh3d". No loose vertices, edges and degenerated faces
  are allowed.}

  \item{mesh2}{target mesh: triangular mesh of class
  "mesh3d".}

  \item{lm1}{m x 3 matrix containing correspondences on
  "mesh1"}

  \item{lm2}{m x 3 matrix containing target correspondences
  on "mesh2"}

  \item{k}{integer: parameter regularizing face normal
  distortion. Can be vector of length(iterations) or single
  value.}

  \item{lambda}{numeric: parameter regularizing faces's
  distortion. Can be vector of length(iterations) or single
  value.}

  \item{iterations}{integer: number of iterations to run.}

  \item{rho}{numeric: 0 < rho < 2*pi tolerance of normal
  deviation between reference vertices and corresponding
  closest points on target suface.}

  \item{dist}{numeric: tolerance of maximal distance
  between reference vertices and corresponding closest
  points on target suface.}

  \item{border}{logical: if FALSE, hits on border faces are
  ignored (reduces distortion)}

  \item{smooth}{logical: if TRUE after each iteration a
  mesh smoothing is performed.}

  \item{smoothit}{integer: determine smoothing iterations.}

  \item{smoothtype}{character: select smoothing algorithm -
  see vcgSmooth for further details.}

  \item{tol}{numeric: convergence threshold of MSE between
  vertices of two successive iterations.}

  \item{useiter}{logical: if TRUE, each iteration uses the
  updated reference mesh, if false. The original mesh will
  be deformed based on the updated correspondences.}

  \item{minclost}{minimum amount of correspondence points.
  If less correspondences are found, dist will be increased
  by "distinc" (see below).}

  \item{distinc}{increment of dist, in case minclost is not
  reached.}

  \item{scale}{logical: if TRUE, initial landmark based
  rigid registration includes scaling.}

  \item{icp}{vector of length 4. Passing parameters to
  \code{\link{icp}}, which is performed after intial
  landmark based registration. The parameters are
  icp[1]=iterations; icp[2]=rhotol; icp[3]=uprange, and
  icp[4]=scale. If icp=NULL, no ICP-matching is performed.
  E.g. icp=c(3,pi/2,0.6,TRUE) will result in 3 icp
  iterations, condidering the closest 60\% of
  correspondences with normal deviation of pi/2 and include
  scaling.}

  \item{cores}{integer: how many cores to use for closest
  point search}
}
\value{
  \item{mesh}{registered mesh} \item{meshrot }{mesh1,
  rotated onto mesh2} \item{lm1rot }{lm1, rotated onto lm2}
  \item{lmtmp1 }{correspondences on updated reference mesh
  of last iteration} \item{lmtmp2 }{correspondences on
  updated target mesh of last iteration}
}
\description{
  Perform registration of two triangular meshes, minimizing
  per-face distortions.
}
\author{
  Stefan Schlager
}
\references{
  Amberg, B. 2011. Editing faces in videos, University of
  Basel.
}
\seealso{
  \code{\link{gaussMatch}}
}
\keyword{~kwd1}
\keyword{~kwd2}
<|MERGE_RESOLUTION|>--- conflicted
+++ resolved
@@ -7,11 +7,7 @@
     dist = 2, border = FALSE, smooth = TRUE, smoothit = 1,
     smoothtype = "t", tol = 1e-04, useiter = TRUE,
     minclost = 50, distinc = 1, scale = TRUE, icp = NULL,
-<<<<<<< HEAD
-    cores = detectCores())
-=======
     cores = 1)
->>>>>>> 3cc1f248
 }
 \arguments{
   \item{mesh1}{reference mesh: triangular mesh of class
