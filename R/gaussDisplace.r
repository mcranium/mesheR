## @export gaussDisplace
#' @importFrom Rvcg vcgUpdateNormals
gaussDisplace <- function(mesh1,mesh2,sigma,gamma=2,W0,f,oneway=F,nh=NULL,tol=0,pro=c("morpho","vcg","kd"),k0=50,prometh=1,rhotol=NULL,border=FALSE,horiz.disp=NULL,angclost=FALSE,bbox=NULL,threads=1,smoothtype=0,...) {
### the workhorse function running in each iteration of gaussDisplMesh3d
    ## set projection function according to input request
    pro <- substring(pro[1],1L,1L)
    if (pro == "k") {
        project3d <- vcgClostKD
    } else if (pro == "m") {
        protmp <- function(x,y,sign=F,...) {
            out <- closemeshKD(x,y,sign=sign,method=prometh,...)
            return(out)
        }
        project3d <- protmp
    } else if (pro =="v")
        project3d <- vcgClost
    
    angdev <- ifelse((is.null(rhotol) || !angclost),0,rhotol)
    
    rc <- 0
    out <- NULL
    t0 <- Sys.time()
    
    M0 <- t(mesh2$vb[1:3,])
    S0 <- t(mesh1$vb[1:3,])
    Spro <- project3d(mesh1,mesh2,sign=F,angdev=angdev,k=k0,tol=tol,borderchk=!border,threads=threads)
    
    S <- vert2points(Spro)
    ## get symmetric distances and displacement field between meshes
    if (oneway) {
        M <- vert2points(mesh2)
    } else {
        Mpro <- project3d(mesh2,mesh1,sign=F,angdev=angdev,k=k0,tol=tol,borderchk=!border,threads=threads)
        M <- vert2points(Mpro)
    }
    ## get neighbourhood for each point to minimize calculation time
    if (!is.null (nh)) {
        clostW <- vcgKDtree(S,W0,k=nh,threads=threads)
        clostIndW <- clostW$index-1L
        clostIndWdistance <- clostW$distance
        if (!oneway) {
            clostP <- vcgKDtree(M,W0,k=nh,threads=threads)
            clostIndP <- clostP$index-1L
            clostIndPdistance <- clostP$distance
        } else {
            clostIndPdistance <- clostIndP <- matrix(0,dim(W0)[1],nh)
        }
    }
    rt0 <- rep(0,nrow(S))
    rt1 <- rep(0,nrow(M))
    if (!is.null(rhotol)) {
        rc <- rhotol
        rt0 <- normcheck(mesh1,Spro,threads = threads)
        if (!oneway)
            rt1 <- normcheck(mesh2,Mpro,threads = threads)
    }
    if (!is.null(horiz.disp)) {
        if (is.null(rhotol))
            rc <- horiz.disp
        tmp <- list();tmp$normals <- mesh1$vb[1:3,]-Spro$vb[1:3,]
        hordev0 <- normcheck(mesh1,tmp)
        rt0[which(hordev0 > horiz.disp)] <- 4
        if (!oneway) {
            tmp <- list();tmp$normals <- mesh2$vb[1:3,]-Mpro$vb[1:3,]
            hordev1 <- normcheck(mesh2,tmp)
            rt1[which(hordev1 > horiz.disp)] <- 4
        }
    }
    if (!is.null(bbox)) {
        badrange <- outsideBBox(mesh1,bbox)
        
        rt0[badrange] <- 4
        
        if (!oneway) {
            badrange <- outsideBBox(Mpro,bbox)
            rt1[badrange] <- 4
        }
    }
    t3 <- Sys.time()
    D1 <- S-S0
    D2 <- M-M0
    if (!border) {
        if (is.null(rhotol))
            rc <- pi
        if (pro %in% c("v","k")) {
            rt0[as.logical(Spro$border)] <- 4
            if (!oneway)
                rt1[as.logical(Mpro$border)] <- 4
        } else {
            bordtmp <- vcgBorder(mesh2)
            rt0[which(Spro$faceptr %in% which(as.logical(bordtmp$borderit)))] <- 4
            if (!oneway) {
                bordtmp <- vcgBorder(mesh1)
                rt1[which(Mpro$faceptr %in% which(as.logical(bordtmp$borderit)))] <- 4
            }
        }
    }
    tol <- tol^2
### make multicore 
    if (nh < 1)
        stop ("neighbourhood must be at least 1")
    out <- .Call("displaceGauss",W0,M0,D1,D2,sigma,gamma,clostIndW,clostIndWdistance,clostIndP,clostIndPdistance,tol=tol,rt0=rt0,rt1,rc,oneway,smoothtype,threads,PACKAGE="mesheR")
    addit <- W0+out
    return(list(addit=addit,rt0=rt0))
}



#' map two surface meshes using smoothed displacement fields
#' 
#' Map a reference mesh onto a target surface using displacement fields.
#' 
#' This function implements the mesh matching method suggested by Moshfeghi et
#' al. and Bryan et al.. Additional mechanisms for controlling and restricting
#' the displacement smoothing are implemented
#' 
#' @param x reference mesh: triangular mesh of class "mesh3d"or of class BayesDeform created by createBayes to restrict based on a known distribution. To use this option the package RvtkStatismo \url{https://github.com/zarquon42b/RvtkStatismo} has to be installed. If x is a model, it works best if mesh2 is already aligned to the model's mean.
#' @param mesh2 An object of class mesh3d used as target mesh. Mesh resolution
#' should be ~1.5.
#' @param iterations Iterations of displacement. Default is 10.
#' @param smooth Integer: smooth the resulting mesh at the \code{smooth-th} iteration. E.g. a value of 2 will smooth the resulting mesh at each 2nd iteration. Not to be confused with \code{displacementsmooth}!! Default is NULL, no smoothing.
#' @param smoothit integer: smoothing steps.
#' @param smoothtype Type of smoothing: Taubin, Laplacian, or HClaplacian. For
#' details see \code{vcgSmooth}.
#' @param sigma starting value of kernel bandwidth/B-spline support. For all kernels except B-spline, sigma controls the importance of the neighbourhood by defining the bandwidth of the smoothing kernel. For B-spline it defines the support (the higher, the "wobblier" the deformation field can become.
#' @param displacementsmooth kernel function for smoothing are "Gauss","Laplace", "Exponential" and "Bspline" (or any abbreviation thereof).
#' @param gamma dampening factor controlling displacement strength. The smoothed displacement vector for each vertex is divided by \code{gamma}. The larger \code{gamma}, the slower the approximation.
#' @param f parameter controlling iterative decrease (if > 1, increase else) of \code{sigma} making the displacement locally more elastic with each iteration.
#' Starting with \code{sigma}, this parameter for the k-th iteration is \code{sigma *f ^(-k)}
#' @param oneway logical: only displace towards the target without taking into
#' account the displacement from the target.
#' 
#' @param lm1 A k x 3 matrix containing landmarks corrresponding to mesh1 for
#' initial rotation of mesh1 onto mesh2.
#' @param lm2 A k x 3 matrix containing landmarks corrresponding to mesh2 for
#' initial rotation of mesh1 onto mesh2.
#' @param rigid named list. Passing parameters to \code{\link{icp}}, for rigid registration. If landmarks are provided and only those should count, set rigid$iterations=0.
#' @param similarity named list. Passing parameters to \code{\link{icp}}, for similarity registration (rigid +scaling). If landmarks are provided and only those should count, set similarity$iterations=0 (and rigid=NULL).
#'@param affine named list. Passing parameters to \code{\link{icp}}, for affine registration. If landmarks are provided and only those should count, set similarity$iterations=0 (with rigid=NULL and similarity=NULL)
#' @param tps logical: if TRUE and landmarks are provided, the reference will be mapped to the target using a Thin-Plate Spline interpolation. Overrides \code{rigid},\code{affine} and \code{similarity}.
#' @param nh Integer: neighbourhood (number vertices) for controlling
#' displacement smoothing, default is 150/mesh resolution.
#' @param toldist Integer: Exclude everything from the whole procedure with a
#' greater distance from initial point than toldist. 0 disables this feature.
#' @param pro which projection method to use: "kd" = \code{\link{vcgClostKD}}, "m"= \code{\link{closemeshKD}}
#' from Morpho; "v"= \code{\link{vcgClost}} from package Rvcg.
#' @param k0 Integer: argument passed to closemeshKD (will be argument "k" in
#' \code{\link{closemeshKD}} .
#' @param prometh argument passed to closemeshKD.  Integer: 0 or 1. If
#' prometh=0, take closest point for displacement. If prometh=1, do not just
#' take the closest point, but for two absolut distances which are the same,
#' take the point which is orthogonal to the closest face see Moshfeghi 1994).
#' @param angtol numeric: If the angle between hit points' normals and the
#' starting points' normals exceeds this threshold the displacement vector will
#' be discarded. 
#' @param border Logical: if TRUE, displacement vectors hitting mesh borders
#' are discarded.
#' @param horiz.disp numeric: If the angle between hit points' normals
#' (independent of its orientation) and the distance vector between hit point
#' and starting points exceeds this threshold, the displacement vector will be
#' discarded. Reduces distortion especially at mesh borders.
#' @param useiter logical: if AmbergK and AmbergLambda are set and useiter is TRUE, the minimization will be performed using the latest iteration (slower). The orginal reference otherwise.
#' @param AmbergK a single integer or an integer vector vector containing the \code{k0}-value (normal slackness) for each iteration for a smooth Deformation using \code{\link{AmbergDeformSpam}}.
#' @param AmbergLambda as single numeric value or a numeric vector containing the \code{lambda}-value for each iteration for a smooth Deformation using \code{\link{AmbergDeformSpam}}.
#' @param tol convergence threshold: if RMSE between iterations is below tol, the function stops.
#' @param useConstrained logical: if TRUE and Bayes and landmarks are defined, the landmarks are not only used to get a suitable reference but the model will also be constrained by the landmarks to subsequently restrict the shape variability. If FALSE, the full model is used.
#' @param angclost if TRUE, the closest k faces will be evaluated and the closest with the appropriate normal angle will be selected.
#' @param noinc after each iteration the RMSE between target and moving image is calculated and if this value increases compared to a previous value, the matching stops. Can be useful when matching a statistical model to a partial shape.
#' @param silent logical suppress messages
#' @param visualize logical: if TRUE the matching process is visualized
#' @param folder character: if specified, each a screenshot of each deformation step will be saved as a png file in this folder.
#' @param alpha numeric between 0 and 1 controls opacity of target mesh if visualize=TRUE.
#' @param col1 color of fix mesh (if visualize = TRUE)
#' @param col2 color of moving mesh (if visualize = TRUE)
#' @param add logical: if FALSE, the 3D window will be reset.
#' @param bbox extend of the margins around the target shape to be considered.
#' @param bboxCrop extend of the bounding box around mesh1 (after alignmend) that will be cropped from target to speed things up.
#' @param threads integer: threads to use in multithreaded routines.
#' @param cb optional: callback function that takes arguments i="current iteration", distance= "distance from target to current estimate" and t.dist="average vertex displacement to last iteration"
#' @param useValid2Constrain logical: if TRUE and \code{x} is a shape model, then only those vertices with valid hits are used to compute the PosteriorMean.
<<<<<<< HEAD
=======
#' @param mahasafe numeric: define the max allowed per-vertex mahalanobis distance (only available if the fitting is model based). Currently only working with the mahasafe branch of RvtkStatismo.
>>>>>>> b99fc48f
#' @param \dots Further arguments passed to \code{nn2}.
#'
#' @return If a patch is specified:
#'  \item{mesh}{matched mesh}
#'  \item{patch}{displaced patch as specified in input.}
#' else a mesh of class "mesh3d" is returned.
#' @note Based on the closest points (constrained by the various options), the displacement field will be smoothed using kernel functions of the k-closest displacement vectors.
#'  The smoothing kernels are  "Gauss","Laplace", "Exponential" and "Bspline". The displacement at point \code{x} will be the weighted displacment vectors of the k-closest displacement vectors. Be \code{d} the distance to a neightbouring point, the weight will be calculated as:
#' 
#' Gaussian:  \eqn{w(d) = exp(\frac{-d^2}{2\sigma^2})}{w(d) = exp(-d^2/2*sigma^2)}
#' 
#' Laplacian: \eqn{w(d) = exp(\frac{-d}{\sigma})}{w(d) = exp(-d/sigma)}
#'
#' Exponential: \eqn{w(d) = exp(\frac{-d}{2\sigma^2})}{w(d) = exp(-d/2*sigma^2)}
#' @author Stefan Schlager
#' @seealso \code{\link{meshres}}, \code{\link{vcgClost}},
#' \code{\link{vcgBorder}}, \code{\link{icp}}, \code{\link{vcgSmooth}}
#' @references Bryan, R., Mohan, P. S., Hopkins, A., Galloway, F., Taylor, M.,
#' and Nair, P. B. 2010. Statistical modelling of the whole human femur
#' incorporating geometric and material properties. Medical Engineering &amp;
#' Physics, 32(1):57-65.
#' 
#' Moshfeghi, M., Ranganath, S., and Nawyn, K. 1994. Three-dimensional elastic
#' matching of volumes. IEEE Transactions on Image Processing: A Publication of
#' the IEEE Signal Processing Society, 3(2):128-138.
#' 
#' @examples
#' require(Morpho)
#' data(nose)##load data
#' ##warp a mesh onto another landmark configuration:
#' longnose.mesh <- tps3d(shortnose.mesh,shortnose.lm,longnose.lm)
#' ### result won't be too good as the surfaces do stronly differ.
#' ## we start with an affine transformation initiated by landmarks
#' affine <- list(iterations=20,subsample=100,rhotol=pi/2,uprange=0.9)
#' match <- gaussMatch(shortnose.mesh,longnose.mesh,lm1=shortnose.lm,
#'                    lm2=longnose.lm,gamma=2,iterations=10,smooth=1,smoothtype="h",
#'                    smoothit=10,nh=50,angtol=pi/2,affine=affine,sigma=20)
#'
#' \dontrun{
#' ## now a more cautiously approach using a larger neighbourhood
#' ## (400 instead of 50) and no intermediary smoothing:
#' matchNoSmooth <- gaussMatch(shortnose.mesh,longnose.mesh,lm1=shortnose.lm,
#'                    lm2=longnose.lm,gamma=2,iterations=20,,nh=400,angtol=pi/2,
#'                    affine=affine,sigma=20)
#' }
#' @importFrom Rvcg vcgClostKD vcgKDtree vcgMeshres
#' @importFrom rgl rgl.ids
#' @seealso \code{\link{outsideBBox},\link{getMeshBox} }
#' @export
#'
#' @useDynLib mesheR
gaussMatch <- function(x,mesh2,iterations=10,smooth=NULL,smoothit=10,smoothtype=c("taubin","laplace","HClaplace"),sigma=20,displacementsmooth=c("Gauss","Laplace","Exponential"),gamma=2,f=1.2,oneway=F,lm1=NULL,lm2=NULL,rigid=NULL, similarity=NULL, affine=NULL,tps=FALSE,nh=NULL,toldist=0,pro=c("kd","vcg","morpho"),k0=50,prometh=1,angtol=pi/2,border=FALSE,horiz.disp=NULL,useiter=FALSE,AmbergK=NULL,AmbergLambda=NULL,tol=1e-5, useConstrained=TRUE, angclost=TRUE,noinc=FALSE,silent=FALSE, visualize=FALSE,folder=NULL,alpha=0.7,col1="red",col2="white",add=FALSE,bbox=NULL,bboxCrop=NULL,threads=0,cb=NULL,useValid2Constrain=FALSE,mahasafe=1e10,...) {
    typeargs <- c("gauss","laplace","exponential","bspline")
    displacementsmooth <- match.arg(tolower(displacementsmooth[1]),typeargs)
    displacementsmooth <- match(displacementsmooth,typeargs)-1
    sigma0 <- sigma
    if (inherits(x, "mesh3d")) {
        mesh1 <- x
        Bayes <- NULL
    } else if (inherits(x, "BayesDeform"))
        Bayes <- x
    else
        stop("x must be an object of class mesh3d or BayesDeform")
    if (!is.null(Bayes)) {
        if (!requireNamespace("RvtkStatismo"))
            stop("for using the option Bayes, please install RvtkStatismo from https://github.com/zarquon42b/RvtkStatismo")
        mesh1 <- RvtkStatismo::DrawMean(Bayes$model)
    }
    
    
    if (!is.null(angtol)) {
        mesh1 <- vcgUpdateNormals(mesh1)
        mesh2 <- vcgUpdateNormals(mesh2)
    }
    Amberg <- ambergsingle <- FALSE
    ##setup variables
    if (!is.null(AmbergK) && !is.null(AmbergLambda)) {
        AmbergK <- round(AmbergK)# make sure k is integer - otherwise RAM overkill
        ambergsingle <- FALSE
        if (length(AmbergK) == 1) {
            AmbergK <- rep(AmbergK,iterations)
            ambergsingle <- TRUE
        } else if (length(AmbergK) != iterations)
            stop("AmbergK must be vector of length 'iterations'")
        
        if (length(AmbergLambda) == 1)
            AmbergLambda <- rep(AmbergLambda,iterations)
        else if (length(AmbergLambda) != iterations)
            stop("AmbergLambda must be vector of length 'iterations'")
        else
            ambergsingle <- FALSE
        Amberg <- TRUE
        Hchol <- NULL
    }
    ## clean input mesh
    if(length(unrefVertex(mesh1)) > 0 )
        mesh1 <- rmUnrefVertex(mesh1)
    
    if (is.null(nh)) {
        nh=ceiling(150/vcgMeshres(mesh1)$res)
        if (!silent)
            cat(paste("\nneighbourhood is set to",nh,"\n***************\n"))
    }
    t.dist <- 1e12
    hasLM <- FALSE
    if (!is.null(lm1) && !is.null(lm2)) {
        hasLM <- TRUE
        bary <- vcgClost(lm1,mesh1,barycentric = T)
    }
    if (!is.null(Bayes$initparams)) {
        mesh1 <- vcgUpdateNormals(RvtkStatismo::DrawSample(Bayes$model,Bayes$initparams))
        if (hasLM)
            lm1 <- bary2point(bary$barycoords,bary$faceptr,mesh1)
                                        #wire3d(mesh1);spheres3d(lm1)
                                        #return(1)
    }
    
    ## do icp matching
    lmModel <- NULL
    if (hasLM) {   ## case: landmarks are provided
        
        if (!is.null(Bayes)) {
            if (Bayes$align)
                lm2tmp <- rotonto(lm1,lm2,scale=Bayes$model@scale,reflection=FALSE)$yrot
            else
                lm2tmp <- lm2
          
            
            if (useConstrained) {
                if (!silent)
                    cat("constraining model\n")
                constMod <- RvtkStatismo::statismoConstrainModel(Bayes$model,lm2tmp,lm1,Bayes$ptValueNoise)
                Bayes$model <- constMod
                if (is.null(Bayes$initparams)) {
                    mesh1 <- vcgUpdateNormals(RvtkStatismo::DrawMean(Bayes$model))
                    lm1 <- bary2point(bary$barycoords,bary$faceptr,mesh1)
                }
            } else {
                mesh1 <- RvtkStatismo::PredictSample(Bayes$model,lmDataset=lm2tmp,lmModel=lm1,mahasafe=mahasafe)
                lm1 <- bary2point(bary$barycoords,bary$faceptr,mesh1)
            }
        }
        if (tps) {
            mesh1 <- tps3d(mesh1,lm1,lm2,threads=threads)
            lm1 <- bary2point(bary$barycoords,bary$faceptr,mesh1)
        } else {
            if (is.null(rigid) && is.null(affine) && is.null(similarity)) {
                if (is.null(Bayes))                
                    rigid <- list(iterations=0)
                else if (Bayes$align)
                    rigid <- list(iterations=0)
            }
            if (!is.null(rigid)) { ##perform rigid icp-matching
                rigid$lm1 <- lm1
                rigid$lm2 <- lm2
                mesh1 <- rigSimAff(mesh1,mesh2,rigid,type="r",silent = silent,threads=threads)
                lm1 <- bary2point(bary$barycoords,bary$faceptr,mesh1)
            }
            if (!is.null(similarity)) {##similarity matching
                if (is.null(rigid)) {
                    similarity$lm1 <- lm1
                    similarity$lm2 <- lm2
                }
                mesh1 <- rigSimAff(mesh1,mesh2,similarity,type="s",silent = silent,threads=threads)
                lm1 <- bary2point(bary$barycoords,bary$faceptr,mesh1)
            }
            if (!is.null(affine)) {##similarity matching
                if (is.null(rigid) && is.null(similarity)) {
                    affine$lm1 <- lm1
                    affine$lm2 <- lm2
                }
                mesh1 <- rigSimAff(mesh1,mesh2,affine,type="a",silent = silent,threads=threads)
                lm1 <- bary2point(bary$barycoords,bary$faceptr,mesh1)
            }
        }
        if (!is.null(Bayes)) 
            mesh1 <- vcgUpdateNormals(RvtkStatismo::PredictSample(Bayes$model,mesh1,representer = T,align=Bayes$align,sdmax=Bayes$sdmax[1],mahaprob=Bayes$mahaprob,mahasafe=mahasafe))
        
                                        #mesh1 <- vcgUpdateNormals(RvtkStatismo::PredictSample(Bayes$model,mesh1,representer = T,lmDataset=lm1,lmModel=lmModel,align=TRUE))
        
    } else {
        if (!is.null(rigid) || !is.null(affine) || !is.null(similarity)) {
            if (!is.null(rigid)) ##perform rigid icp-matching
                mesh1 <- rigSimAff(mesh1,mesh2,rigid,type="r",silent = silent,threads = threads)
            if (!is.null(similarity))##similarity matching
                mesh1 <- rigSimAff(mesh1,mesh2,similarity,type="s",silent = silent,threads = threads)
            if (!is.null(affine))##similarity matching
                mesh1 <- rigSimAff(mesh1,mesh2,affine,type="a",silent = silent,threads = threads)
        }
    }
    if (!is.null(bboxCrop)) {
        mesh2 <- cropOutsideBBox(mesh1,mesh2,extend=bboxCrop)
        if (!silent)
            cat("cropping target mesh\n")
    } 
    
    if (!is.null(bbox))
        bbox <- getMeshBox(mesh2,extend=bbox)
    
    if (visualize) {
        rglid <- NULL
        if (!length(rgl.ids()$id)) 
            open3d()
        else {
            rgl.bringtotop()
            if (!add)
                rgl.clear()
        }
        bb <- meshcube(mesh1)
        bmean <- apply(bb,2,mean)
        bb <- t(((t(bb)-bmean)*2)+bmean)
        points3d(bb,col="white",alpha=0)
        shade3d(mesh2,col=col1,specular=1,alpha=alpha)
        if (!is.null(rglid))
            rgl.pop(id=rglid)
        rglid <- shade3d(mesh1,col=col2,front="lines", back="lines")
        
        if (!is.null(folder)) {
            if (substr(folder,start=nchar(folder),stop=nchar(folder)) != "/") 
                folder <- paste(folder,"/",sep="")
            dir.create(folder,showWarnings=F)
            movie <- paste(folder,"deformation",sep="")
            
            npics <- nchar(iterations+1)
            ndec <- paste0("%s%0",npics,"d.png")
        }
        if (interactive())
            readline("please select viewpoint\n")
        
        
        if (!is.null(folder)) {
            filename <- sprintf("%s%04d.png", movie, 1)
            rgl.snapshot(filename,fmt="png")
            movcount <- 2
        }
    }
    if (Amberg) {
        if (!useiter)
            S <- createS(mesh1)
        else
            S <- NULL
        meshorig <- mesh1
    }
    ## elastic matching starts
    if (!silent)
        cat("starting elastic matching\n****************\n")
    i <- 1
    distance <- 1e10
    while (i <= iterations && t.dist > tol ) {
        time0 <- Sys.time()
        vb0 <- vert2points(mesh1)
        sigma <- sigma0*f^(-(i-1))
        if (!silent)
            cat(paste("sigma =",round(sigma,3),"\n"))
        ## call the workhorse doing the displacement
        tmp <- gaussDisplace(mesh1,mesh2,sigma=sigma,gamma=gamma,f=f,W0=vert2points(mesh1),nh=nh,tol=toldist,pro=pro,k0=k0,prometh=prometh,rhotol=angtol,border=border,oneway=oneway,horiz.disp = horiz.disp,bbox=bbox,angclost=angclost,threads=threads,smoothtype=displacementsmooth,...)
        
        tmpold <- mesh1
        if (!is.null(Bayes) && length(Bayes$sdmax) >= i) {
            if (!is.null(Bayes$wt)) {
                mesh0 <- mesh1
                mesh0$vb[1:3,] <- t(tmp$addit)
                wt <- Bayes$wt[i]
                wts <- c(1,wt)
                wts <- wts/sum(wts)
                good <- which(tmp$rt0 != 4)
                if (! useValid2Constrain)
                    tmpmesh <- RvtkStatismo::PredictSample(Bayes$model,dataset=mesh0,representer=TRUE, sdmax=Bayes$sdmax[i],align=Bayes$align,mahaprob=Bayes$mahaprob,mahasafe=mahasafe)
                else
                    tmpmesh <- RvtkStatismo::PredictSample(Bayes$model,lmDataset=vert2points(mesh0)[good,],lmModel=GetDomainPoints(Bayes$model)[good,],representer=TRUE, sdmax=Bayes$sdmax[i],align=Bayes$align,mahaprob=Bayes$mahaprob,mahasafe=mahasafe)
            
            tmp$addit <- t(wts[1]*mesh0$vb[1:3,]+wts[2]*tmpmesh$vb[1:3,])
            
            
        } else {
                if (!useValid2Constrain) {
                    tmp$addit <- RvtkStatismo::PredictSample(Bayes$model,tmp$addit,FALSE, sdmax=Bayes$sdmax[i],mahaprob=Bayes$mahaprob,align=Bayes$align,mahasafe=mahasafe)
                } else {
                    good <- which(tmp$rt0 != 4)
                    tmp$addit <- RvtkStatismo::PredictSample(Bayes$model,lmDataset=tmp$addit[good,],lmModel=GetDomainPoints(Bayes$model)[good,],representer=FALSE, sdmax=Bayes$sdmax[i],mahaprob=Bayes$mahaprob,align=Bayes$align,mahasafe=mahasafe)
                }
        }
    }
        
        
        if (Amberg) {
            if (!useiter) 
                mytry <- try(ambtry <- AmbergDeformSpam(meshorig,vert2points(meshorig),tmp$addit,lambda=AmbergLambda[i],k0=AmbergK[i],S=S,Hchol=Hchol),FALSE)
            else
                mytry <- try(ambtry <- AmbergDeformSpam(mesh1,vert2points(mesh1),tmp$addit,lambda=AmbergLambda[i],k0=AmbergK[i],S=S,Hchol=Hchol),FALSE)

            if (!inherits(mytry,"try-error")) {
                if (ambergsingle && !useiter) 
                    Hchol <- ambtry$Hchol
                
                mesh1 <- ambtry$mesh
            }
        } else {
            mesh1$vb[1:3,] <- t(tmp$addit)
        }
        ## check if distance increases
        distance_old <- distance
        distance <- mean(vcgClostKD(mesh2,mesh1,k0=2,sign=F,threads=threads)$quality)
        if (distance > distance_old && noinc) {
            cat("\n=========================================\n")
            message(paste(" Info: Distance is increasing, matching stopped after ",i,"iterations\n"))
            i <- 1e10
            mesh1 <- tmpold
        }
        mesh1 <- vcgUpdateNormals(mesh1)
        if (visualize) {
            
            if (!is.null(rglid))
                rgl.pop(id=rglid)
            rglid <- shade3d(mesh1,col=col2,front="lines", back="lines",)
            if (!is.null(folder)) {
                filename <- sprintf("%s%04d.png", movie, movcount)
                movcount <- movcount+1
                rgl.snapshot(filename,fmt="png")
            }
        }
        if (!is.null(smooth)) {# && i > 1) {
            if (i %% smooth == 0) {
                if (!silent)
                    cat("smoothing step\n")
                mesh1 <- vcgSmooth(mesh1,type=smoothtype,iteration=smoothit)
                                        #if (!silent)
                                        #cat("smoothing finished\n")
            }
        }
        t.dist <- mean(sqrt(rowSums((vert2points(mesh1)-vb0)^2)))
        time1 <- Sys.time()
        gc()
        if (!silent && i < 1e10) {
            cat(paste("completed iteration",i, "in", round(as.numeric(time1-time0,unit="secs"),2), "seconds\n"))
            cat(paste(" Info: Average distance to target:",distance,"\n"))
            cat(paste0("average vertex displacement to last iteration = ",t.dist,"\n"))
            cat("****************\n")
            
        }
        if (i <1e10 && !is.null(cb))
            cb(i,distance,t.dist)

        i <- i+1
        
    }
    invisible(mesh1)
}

<|MERGE_RESOLUTION|>--- conflicted
+++ resolved
@@ -178,10 +178,7 @@
 #' @param threads integer: threads to use in multithreaded routines.
 #' @param cb optional: callback function that takes arguments i="current iteration", distance= "distance from target to current estimate" and t.dist="average vertex displacement to last iteration"
 #' @param useValid2Constrain logical: if TRUE and \code{x} is a shape model, then only those vertices with valid hits are used to compute the PosteriorMean.
-<<<<<<< HEAD
-=======
 #' @param mahasafe numeric: define the max allowed per-vertex mahalanobis distance (only available if the fitting is model based). Currently only working with the mahasafe branch of RvtkStatismo.
->>>>>>> b99fc48f
 #' @param \dots Further arguments passed to \code{nn2}.
 #'
 #' @return If a patch is specified:
